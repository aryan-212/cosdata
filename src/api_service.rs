use crate::app_context::AppContext;
use crate::indexes::inverted_index::InvertedIndex;
use crate::models::buffered_io::BufferManagerFactory;
use crate::models::cache_loader::ProbCache;
use crate::models::collection::Collection;
use crate::models::common::*;
use crate::models::embedding_persist::EmbeddingOffset;
use crate::models::file_persist::write_node_to_file;
use crate::models::meta_persist::update_current_version;
use crate::models::rpc::VectorIdValue;
use crate::models::types::*;
use crate::models::user::Statistics;
use crate::models::versioning::VersionControl;
use crate::quantization::{Quantization, StorageType};
use crate::vector_store::*;
use arcshift::ArcShift;
use lmdb::Transaction;
use lmdb::WriteFlags;
use rayon::iter::{IntoParallelIterator, ParallelIterator};
use std::array::TryFromSliceError;
use std::fs;
use std::io::SeekFrom;
use std::path::Path;
use std::sync::Arc;
<<<<<<< HEAD
=======
use std::sync::{mpsc, RwLock};
use std::thread;
>>>>>>> 6841230a

/// creates a dense index for a collection
#[allow(unused_variables)]
pub async fn init_dense_index_for_collection(
    ctx: Arc<AppContext>,
    collection: &Collection,
    size: usize,
    _lower_bound: Option<f32>,
    _upper_bound: Option<f32>,
    num_layers: u8,
) -> Result<Arc<DenseIndex>, WaCustomError> {
    let collection_name = &collection.name;
    let collection_path: Arc<Path> = collection.get_path();

    let quantization_metric = QuantizationMetric::Scalar;
    let storage_type = StorageType::UnsignedByte;

    let env = ctx.ain_env.persist.clone();

    let lmdb = MetaDb::from_env(env.clone(), &collection_name)
        .map_err(|e| WaCustomError::DatabaseError(e.to_string()))?;

    let (vcs, hash) = VersionControl::new(env.clone(), lmdb.db.clone())
        .map_err(|e| WaCustomError::DatabaseError(e.to_string()))?;

    let vcs = Arc::new(vcs);

    // Note that setting .write(true).append(true) has the same effect
    // as setting only .append(true)
    let prop_file = Arc::new(RwLock::new(
        fs::OpenOptions::new()
            .create(true)
            .read(true)
            .append(true)
            .open(collection_path.join("prop.data"))
            .map_err(|e| WaCustomError::FsError(e.to_string()))?,
    ));

    let index_manager = Arc::new(BufferManagerFactory::new(
        collection_path.clone(),
        |root, ver| root.join(format!("{}.index", **ver)),
    ));
    let vec_raw_manager = Arc::new(BufferManagerFactory::new(
        collection_path.clone(),
        |root, ver| root.join(format!("{}.vec_raw", **ver)),
    ));
    // TODO: May be the value can be taken from config
    let cache = Arc::new(ProbCache::new(
        1000,
        index_manager.clone(),
        prop_file.clone(),
    ));

    let root = create_root_node(
        num_layers,
        &quantization_metric,
        storage_type,
        size,
        prop_file.clone(),
        hash,
        index_manager.clone(),
        ctx.config.hnsw.neighbors_count,
    )?;

    index_manager.flush_all()?;
    // ---------------------------
    // -- TODO level entry ratio
    // ---------------------------
    let factor_levels = 10.0;
    let lp = Arc::new(generate_tuples(factor_levels, num_layers));

    let dense_index = Arc::new(DenseIndex::new(
        collection_name.clone(),
        root,
        lp,
        size,
        prop_file,
        lmdb,
        ArcShift::new(hash),
        ArcShift::new(quantization_metric),
        ArcShift::new(DistanceMetric::Cosine),
        ArcShift::new(storage_type),
        vcs,
        num_layers,
        cache,
        index_manager,
        vec_raw_manager,
    ));

    ctx.ain_env
        .collections_map
        .insert(&collection_name, dense_index.clone())?;

    Ok(dense_index)
}

/// creates an inverted index for a collection
pub async fn init_inverted_index_for_collection(
    ctx: Arc<AppContext>,
    collection: &Collection,
) -> Result<Arc<InvertedIndex>, WaCustomError> {
    let collection_name = &collection.name;
    let collection_path: Arc<Path> = collection.get_path();

    let env = ctx.ain_env.persist.clone();

    let lmdb = MetaDb::from_env(env.clone(), &collection_name)
        .map_err(|e| WaCustomError::DatabaseError(e.to_string()))?;

    let (vcs, hash) = VersionControl::new(env.clone(), lmdb.db.clone())
        .map_err(|e| WaCustomError::DatabaseError(e.to_string()))?;

    let vcs = Arc::new(vcs);

    // Note that setting .write(true).append(true) has the same effect
    // as setting only .append(true)
    let prop_file = Arc::new(
        fs::OpenOptions::new()
            .create(true)
            .read(true)
            .append(true)
            .open(collection_path.join("prop.data"))
            .map_err(|e| WaCustomError::FsError(e.to_string()))?,
    );

    let index = InvertedIndex::new(
        collection_name.clone(),
        collection.description.clone(),
        collection.sparse_vector.auto_create_index,
        collection.metadata_schema.clone(),
        collection.config.max_vectors,
        collection.config.replication_factor,
        prop_file,
        lmdb,
        ArcShift::new(hash),
        Arc::new(QuantizationMetric::Scalar),
        Arc::new(DistanceMetric::DotProduct),
        StorageType::UnsignedByte,
        vcs,
    );
    update_current_version(&index.lmdb, hash)?;
    Ok(Arc::new(index))
}

/// uploads a vector embedding within a transaction
pub fn run_upload_in_transaction(
    ctx: Arc<AppContext>,
    dense_index: Arc<DenseIndex>,
    transaction: &DenseIndexTransaction,
    vecs: Vec<(VectorIdValue, Vec<f32>)>,
) -> Result<(), WaCustomError> {
    transaction.increment_batch_count();
    let version = transaction.id;
    let version_number = transaction.version_number;

    let (tx, rx) = mpsc::channel();

    let handle = {
        let raw_embedding_channel = transaction.raw_embedding_channel.clone();
        thread::spawn(move || {
            vecs.into_par_iter().for_each(|(id, vec)| {
                let hash_vec = convert_value(id);
                let vec_emb = RawVectorEmbedding {
                    raw_vec: Arc::new(vec),
                    hash_vec,
                };
                tx.send(vec_emb.clone()).unwrap();
                raw_embedding_channel.send(vec_emb).unwrap();
            });
        })
    };

    index_embeddings_in_transaction(
        ctx.clone(),
        dense_index.clone(),
        version,
        version_number,
        rx,
        transaction.serialization_table.clone(),
        transaction.lazy_item_versions_table.clone(),
    )?;

    handle.join().unwrap();

    transaction.start_serialization_round();

    Ok(())
}

/// uploads a vector embedding
pub fn run_upload(
    ctx: Arc<AppContext>,
    dense_index: Arc<DenseIndex>,
    vecs: Vec<(VectorIdValue, Vec<f32>)>,
) -> Result<(), WaCustomError> {
    let env = dense_index.lmdb.env.clone();
    let db = dense_index.lmdb.db.clone();
    let txn = env
        .begin_ro_txn()
        .map_err(|e| WaCustomError::DatabaseError(e.to_string()))?;

    // Check if the previous version is unindexed, and continue from where we left.
    let prev_version = dense_index.get_current_version();
    let index_before_insertion = match txn.get(*db, &"next_embedding_offset") {
        Ok(bytes) => {
            let embedding_offset = EmbeddingOffset::deserialize(bytes)
                .map_err(|e| WaCustomError::DeserializationError(e.to_string()))?;

            debug_assert_eq!(
                embedding_offset.version, prev_version,
                "Last unindexed embedding's version must be the previous version of the collection"
            );

            let prev_bufman = dense_index.vec_raw_manager.get(&prev_version)?;
            let cursor = prev_bufman.open_cursor()?;
            let prev_file_len = prev_bufman.seek_with_cursor(cursor, SeekFrom::End(0))? as u32;
            prev_bufman.close_cursor(cursor)?;

            prev_file_len > embedding_offset.offset
        }
        Err(lmdb::Error::NotFound) => false,
        Err(e) => {
            return Err(WaCustomError::DatabaseError(e.to_string()));
        }
    };

    txn.abort();
    let serialization_table = Arc::new(TSHashTable::new(16));
    let lazy_item_versions_table = Arc::new(TSHashTable::new(16));

    if index_before_insertion {
        index_embeddings(
            dense_index.clone(),
            ctx.config.upload_process_batch_size,
            serialization_table.clone(),
            lazy_item_versions_table.clone(),
            ctx.config.hnsw.neighbors_count,
        )?;
    }

    // Add next version
    let (current_version, _) = dense_index
        .vcs
        .add_next_version("main")
        .map_err(|e| WaCustomError::DatabaseError(e.to_string()))?;
    dense_index.set_current_version(current_version);
    update_current_version(&dense_index.lmdb, current_version)?;

    // Update LMDB metadata
    let new_offset = EmbeddingOffset {
        version: current_version,
        offset: 0,
    };
    let new_offset_serialized = new_offset.serialize();

    let mut txn = env
        .begin_rw_txn()
        .map_err(|e| WaCustomError::DatabaseError(e.to_string()))?;
    txn.put(
        *db,
        &"next_embedding_offset",
        &new_offset_serialized,
        WriteFlags::empty(),
    )
    .map_err(|e| WaCustomError::DatabaseError(e.to_string()))?;

    txn.commit()
        .map_err(|e| WaCustomError::DatabaseError(e.to_string()))?;

    // Insert vectors
    let bufman = dense_index.vec_raw_manager.get(&current_version)?;

    vecs.into_par_iter()
        .map(|(id, vec)| {
            let hash_vec = convert_value(id);
            let vec_emb = RawVectorEmbedding {
                raw_vec: Arc::new(vec),
                hash_vec,
            };

            insert_embedding(
                bufman.clone(),
                dense_index.clone(),
                &vec_emb,
                current_version,
            )
        })
        .collect::<Result<Vec<_>, _>>()?;
    bufman.flush()?;

    let env = dense_index.lmdb.env.clone();
    let db = dense_index.lmdb.db.clone();

    let txn = env
        .begin_ro_txn()
        .map_err(|e| WaCustomError::DatabaseError(e.to_string()))?;

    let count_unindexed = txn
        .get(*db, &"count_unindexed")
        .map_err(|e| WaCustomError::DatabaseError(e.to_string()))
        .and_then(|bytes| {
            let bytes = bytes.try_into().map_err(|e: TryFromSliceError| {
                WaCustomError::DeserializationError(e.to_string())
            })?;
            Ok(u32::from_le_bytes(bytes))
        })?;

    txn.abort();

    if count_unindexed >= ctx.config.upload_threshold {
        index_embeddings(
            dense_index.clone(),
            ctx.config.upload_process_batch_size,
            serialization_table.clone(),
            lazy_item_versions_table,
            ctx.config.hnsw.neighbors_count,
        )?;
    }

    let list = Arc::into_inner(serialization_table).unwrap().to_list();

    for (node, _) in list {
        write_node_to_file(&node, &dense_index.index_manager)?;
    }

    dense_index.vec_raw_manager.flush_all()?;
    dense_index.index_manager.flush_all()?;

    Ok(())
}

pub async fn ann_vector_query(
    ctx: Arc<AppContext>,
    dense_index: Arc<DenseIndex>,
    query: Vec<f32>,
) -> Result<Vec<(VectorId, MetricResult)>, WaCustomError> {
    let dense_index = dense_index.clone();
    let vec_hash = VectorId::Str("query".to_string());
    let vector_list = dense_index
        .quantization_metric
        .quantize(&query, *dense_index.storage_type.clone().get())?;

    let vec_emb = QuantizedVectorEmbedding {
        quantized_vec: Arc::new(vector_list.clone()),
        hash_vec: vec_hash.clone(),
    };

    let results = ann_search(
        dense_index.clone(),
        vec_emb,
        dense_index.get_root_vec(),
        HNSWLevel(dense_index.hnsw_params.clone().get().num_layers),
        ctx.config.hnsw.neighbors_count,
    )?;
    let output = finalize_ann_results(dense_index, results, &query)?;
    Ok(output)
}

pub async fn fetch_vector_neighbors(
    dense_index: Arc<DenseIndex>,
    vector_id: VectorId,
) -> Vec<Option<(VectorId, Vec<(VectorId, MetricResult)>)>> {
    let results = vector_fetch(dense_index.clone(), vector_id);
    return results.expect("Failed fetching vector neighbors");
}

#[allow(dead_code)]
fn calculate_statistics(_: &[i32]) -> Option<Statistics> {
    // Placeholder for calculating statistics
    None
}

#[allow(dead_code)]
fn vector_knn(_vs: &Vec<f32>, _vecs: &Vec<f32>) -> Vec<(i8, i8, String, f64)> {
    // Placeholder for vector KNN
    vec![]
}<|MERGE_RESOLUTION|>--- conflicted
+++ resolved
@@ -22,11 +22,8 @@
 use std::io::SeekFrom;
 use std::path::Path;
 use std::sync::Arc;
-<<<<<<< HEAD
-=======
 use std::sync::{mpsc, RwLock};
 use std::thread;
->>>>>>> 6841230a
 
 /// creates a dense index for a collection
 #[allow(unused_variables)]
