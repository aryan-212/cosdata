--- conflicted
+++ resolved
@@ -178,11 +178,7 @@
     ctx: Arc<AppContext>,
     dense_index: Arc<DenseIndex>,
     transaction: &DenseIndexTransaction,
-<<<<<<< HEAD
-    mut sample_points: Vec<(u32, Vec<f32>)>,
-=======
-    sample_points: Vec<(u64, Vec<f32>)>,
->>>>>>> 1643758a
+    mut sample_points: Vec<(u64, Vec<f32>)>,
 ) -> Result<(), WaCustomError> {
     let version = transaction.id;
     let version_number = transaction.version_number;
@@ -547,19 +543,12 @@
     query: Vec<f32>,
 ) -> Result<Vec<(VectorId, MetricResult)>, WaCustomError> {
     let dense_index = dense_index.clone();
-<<<<<<< HEAD
-    let vec_hash = VectorId(u32::MAX - 1);
+    let vec_hash = VectorId(u64::MAX - 1);
     let vector_list = dense_index.quantization_metric.quantize(
         &query,
         *dense_index.storage_type.clone().get(),
         *dense_index.values_range.read().unwrap(),
     )?;
-=======
-    let vec_hash = VectorId(u64::MAX - 1);
-    let vector_list = dense_index
-        .quantization_metric
-        .quantize(&query, *dense_index.storage_type.clone().get())?;
->>>>>>> 1643758a
 
     let vec_emb = QuantizedVectorEmbedding {
         quantized_vec: Arc::new(vector_list.clone()),
