--- conflicted
+++ resolved
@@ -183,14 +183,8 @@
 
     run_upload_dense_vectors(
         ctx,
-<<<<<<< HEAD
-        dense_index,
-        // @TODO(vineet): Add support for optional metadata dimensions
+        hnsw_index,
         vec![(vector_id.clone(), update_vector_dto.values.clone(), None)],
-=======
-        hnsw_index,
-        vec![(vector_id.clone(), update_vector_dto.values.clone())],
->>>>>>> feda6d02
     )
     .map_err(VectorsError::WaCustom)?;
 
