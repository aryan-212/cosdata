pub mod atomic_array;
pub mod buffered_io;
pub mod cache_loader;
pub mod collection;
pub mod common;
pub mod crypto;
pub mod dot_product;
pub mod embedding_persist;
pub mod encoding_format;
pub mod file_persist;
pub mod fixedset;
pub mod inverted_index;
pub mod inverted_index_idf;
pub mod kmeans;
pub mod lru_cache;
pub mod meta_persist;
pub mod page;
pub mod paths;
pub mod prob_lazy_load;
pub mod prob_node;
pub mod rpc;
pub mod serializer;
pub mod sparse_ann_query;
pub mod tree_map;
pub mod types;
pub mod user;
<<<<<<< HEAD
pub mod utils;
pub mod versioning;
=======
pub mod versioning;
pub mod collection_cache;
>>>>>>> 60d06d08
<|MERGE_RESOLUTION|>--- conflicted
+++ resolved
@@ -2,6 +2,7 @@
 pub mod buffered_io;
 pub mod cache_loader;
 pub mod collection;
+pub mod collection_cache;
 pub mod common;
 pub mod crypto;
 pub mod dot_product;
@@ -24,10 +25,5 @@
 pub mod tree_map;
 pub mod types;
 pub mod user;
-<<<<<<< HEAD
 pub mod utils;
-pub mod versioning;
-=======
-pub mod versioning;
-pub mod collection_cache;
->>>>>>> 60d06d08
+pub mod versioning;