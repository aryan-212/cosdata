--- conflicted
+++ resolved
@@ -37,8 +37,6 @@
 #[derive(Debug, Copy, Clone)]
 pub struct VersionId(pub u16);
 
-// pub type Item<T> = ArcShift<T>;
-
 #[derive(Clone)]
 pub struct Neighbour {
     pub node: LazyItem<MergedNode>,
@@ -111,13 +109,8 @@
 pub struct MergedNode {
     pub version_id: VersionId,
     pub hnsw_level: HNSWLevel,
-<<<<<<< HEAD
-    pub prop: Item<PropState>,
+    pub prop: ArcShift<PropState>,
     pub neighbors: EagerLazyItemSet<MergedNode, MetricResult>,
-=======
-    pub prop: ArcShift<PropState>,
-    pub neighbors: EagerLazyItemSet<MergedNode, f32>,
->>>>>>> 1d80bbdd
     pub parent: LazyItemRef<MergedNode>,
     pub child: LazyItemRef<MergedNode>,
     pub versions: LazyItemMap<MergedNode>,
@@ -208,11 +201,7 @@
         MergedNode {
             version_id,
             hnsw_level,
-<<<<<<< HEAD
-            prop: Item::new(PropState::Pending((FileOffset(0), BytesToRead(0)))),
-=======
-            prop: ArcShift::new(PropState::Pending((0, 0))),
->>>>>>> 1d80bbdd
+            prop: ArcShift::new(PropState::Pending((FileOffset(0), BytesToRead(0)))),
             neighbors: EagerLazyItemSet::new(),
             parent: LazyItemRef::new_invalid(),
             child: LazyItemRef::new_invalid(),
@@ -326,15 +315,12 @@
 
 impl fmt::Debug for MergedNode {
     fn fmt(&self, f: &mut fmt::Formatter<'_>) -> fmt::Result {
-<<<<<<< HEAD
         writeln!(f, "MergedNode {{")?;
         writeln!(f, "  version_id: {},", self.version_id.0)?;
         writeln!(f, "  hnsw_level: {},", self.hnsw_level.0)?;
 
         // Display PropState
         write!(f, "  prop: ")?;
-=======
->>>>>>> 1d80bbdd
         let mut prop_arc = self.prop.clone();
         let prop = match prop_arc.get() {
             PropState::Ready(node_prop) => format!("Ready {{ id: {} }}", node_prop.id),
