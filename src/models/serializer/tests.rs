--- conflicted
+++ resolved
@@ -290,15 +290,9 @@
 
     #[test]
     fn test_merged_node_with_versions_serialization() {
-<<<<<<< HEAD
         let node = Arc::new(MergedNode::new(VersionId(1), HNSWLevel(2)));
-        let version1 = Item::new(MergedNode::new(VersionId(2), HNSWLevel(2)));
-        let version2 = Item::new(MergedNode::new(VersionId(3), HNSWLevel(2)));
-=======
-        let node = Arc::new(MergedNode::new(1, 2));
-        let version1 = ArcShift::new(MergedNode::new(2, 2));
-        let version2 = ArcShift::new(MergedNode::new(3, 2));
->>>>>>> 1d80bbdd
+        let version1 = ArcShift::new(MergedNode::new(VersionId(2), HNSWLevel(2)));
+        let version2 = ArcShift::new(MergedNode::new(VersionId(3), HNSWLevel(2)));
 
         node.add_version(version1);
         node.add_version(version2);
@@ -353,15 +347,9 @@
 
     #[test]
     fn test_merged_node_complex_cyclic_serialization() {
-<<<<<<< HEAD
-        let mut node1 = Item::new(MergedNode::new(VersionId(1), HNSWLevel(2)));
-        let mut node2 = Item::new(MergedNode::new(VersionId(2), HNSWLevel(2)));
-        let mut node3 = Item::new(MergedNode::new(VersionId(3), HNSWLevel(2)));
-=======
-        let mut node1 = ArcShift::new(MergedNode::new(1, 2));
-        let mut node2 = ArcShift::new(MergedNode::new(2, 2));
-        let mut node3 = ArcShift::new(MergedNode::new(3, 2));
->>>>>>> 1d80bbdd
+        let mut node1 = ArcShift::new(MergedNode::new(VersionId(1), HNSWLevel(2)));
+        let mut node2 = ArcShift::new(MergedNode::new(VersionId(2), HNSWLevel(2)));
+        let mut node3 = ArcShift::new(MergedNode::new(VersionId(3), HNSWLevel(2)));
 
         let lazy1 = LazyItem::from_arcshift(node1.clone());
         let lazy2 = LazyItem::from_arcshift(node2.clone());
@@ -371,16 +359,10 @@
         node2.get().set_child(lazy1.clone());
         node2.get().set_parent(lazy3.clone());
         node3.get().set_child(lazy2.clone());
-<<<<<<< HEAD
         node1.get().add_ready_neighbor(
-            LazyItem::from_item(node3),
+            LazyItem::from_arcshift(node3),
             MetricResult::CosineSimilarity(CosineSimilarity(0.9)),
         );
-=======
-        node1
-            .get()
-            .add_ready_neighbor(LazyItem::from_arcshift(node3), 0.9);
->>>>>>> 1d80bbdd
 
         let lazy_ref = LazyItemRef::from_lazy(lazy1);
 
