--- conflicted
+++ resolved
@@ -6,11 +6,8 @@
 rerank_sparse_with_raw_values = false
 tree_map_serialized_parts = 8
 index_file_min_size = 1_000_000 # in bytes
-<<<<<<< HEAD
 epoch_time = 3600 # epoch duration in seconds (default: 1 hour = 3600 seconds)
-=======
 enable_context_history = true
->>>>>>> c390f55e
 
 [server]
 host = "127.0.0.1"
